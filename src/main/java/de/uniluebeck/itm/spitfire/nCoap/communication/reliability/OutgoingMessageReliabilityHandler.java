/**
* Copyright (c) 2012, Oliver Kleine, Institute of Telematics, University of Luebeck
* All rights reserved.
*
* Redistribution and use in source and binary forms, with or without modification, are permitted provided that the
* following conditions are met:
*
* - Redistributions of source code must retain the above copyright notice, this list of conditions and the following
* disclaimer.
* - Redistributions in binary form must reproduce the above copyright notice, this list of conditions and the
* following disclaimer in the documentation and/or other materials provided with the distribution.
* - Neither the name of the University of Luebeck nor the names of its contributors may be used to endorse or promote
* products derived from this software without specific prior written permission.
*
* THIS SOFTWARE IS PROVIDED BY THE COPYRIGHT HOLDERS AND CONTRIBUTORS "AS IS" AND ANY EXPRESS OR IMPLIED WARRANTIES,
* INCLUDING, BUT NOT LIMITED TO, THE IMPLIED WARRANTIES OF MERCHANTABILITY AND FITNESS FOR A PARTICULAR PURPOSE
* ARE DISCLAIMED. IN NO EVENT SHALL THE COPYRIGHT HOLDER OR CONTRIBUTORS BE LIABLE FOR ANY DIRECT, INDIRECT,
* INCIDENTAL, SPECIAL, EXEMPLARY, OR CONSEQUENTIAL DAMAGES (INCLUDING, BUT NOT LIMITED TO, PROCUREMENT OF SUBSTITUTE
* GOODS OR SERVICES; LOSS OF USE, DATA, OR PROFITS; OR BUSINESS INTERRUPTION) HOWEVER CAUSED AND ON ANY THEORY OF
* LIABILITY, WHETHER IN CONTRACT, STRICT LIABILITY, OR TORT (INCLUDING NEGLIGENCE OR OTHERWISE) ARISING IN ANY WAY
* OUT OF THE USE OF THIS SOFTWARE, EVEN IF ADVISED OF THE POSSIBILITY OF SUCH DAMAGE.
*/

package de.uniluebeck.itm.spitfire.nCoap.communication.reliability;

import com.google.common.collect.HashBasedTable;
import de.uniluebeck.itm.spitfire.nCoap.communication.core.CoapClientDatagramChannelFactory;
import de.uniluebeck.itm.spitfire.nCoap.communication.internal.InternalAcknowledgementMessage;
import de.uniluebeck.itm.spitfire.nCoap.communication.internal.InternalErrorMessage;
import de.uniluebeck.itm.spitfire.nCoap.message.CoapMessage;
import de.uniluebeck.itm.spitfire.nCoap.message.header.Code;
import de.uniluebeck.itm.spitfire.nCoap.message.header.MsgType;
<<<<<<< HEAD
=======
import de.uniluebeck.itm.spitfire.nCoap.toolbox.ByteArrayWrapper;
>>>>>>> 433ddcf6
import org.jboss.netty.channel.*;
import org.jboss.netty.channel.socket.DatagramChannel;
import org.slf4j.Logger;
import org.slf4j.LoggerFactory;

import java.net.InetSocketAddress;
import java.util.Random;
import java.util.concurrent.Executors;
import java.util.concurrent.ScheduledExecutorService;
import java.util.concurrent.TimeUnit;

/**
 * @author Oliver Kleine
 */
public class OutgoingMessageReliabilityHandler extends SimpleChannelHandler {

    private static Logger log = LoggerFactory.getLogger(OutgoingMessageReliabilityHandler.class.getName());

    private static int TIMEOUT_MILLIS = 2000;
    private static int MAX_RETRANSMITS = 4;
    private static Random random = new Random(System.currentTimeMillis());


    private static ScheduledExecutorService executorService = Executors.newScheduledThreadPool(10);

    //Contains remote socket address and message ID of not yet confirmed messages
    private final HashBasedTable<InetSocketAddress, Integer, byte[]> openOutgoingConMsg = HashBasedTable.create();
    private MessageIDFactory messageIDFactory = MessageIDFactory.getInstance();

    private static OutgoingMessageReliabilityHandler instance = new OutgoingMessageReliabilityHandler();

    /**
     * Returns the one and only instance of class OutgoingMessageReliabilityHandler (Singleton)
     * @return the one and only instance of class OutgoingMessageReliabilityHandle
     */
    public static OutgoingMessageReliabilityHandler getInstance(){
        return instance;
    }

    private OutgoingMessageReliabilityHandler(){
        //private constructor to make it singleton
    }

    /**
     * This method is invoked with an upstream message event. If the message has one of the codes ACK or RESET it is
     * a response for a request waiting for a response. Thus the corresponding request is removed from
     * the list of open requests and the request will not be retransmitted anymore.
     * @param ctx The {@link ChannelHandlerContext}
     * @param me The {@link MessageEvent}
     * @throws Exception
     */
    @Override
    public void messageReceived(ChannelHandlerContext ctx, MessageEvent me) throws Exception{

        if(me.getMessage() instanceof CoapMessage) {

            CoapMessage coapMessage = (CoapMessage) me.getMessage();
            InetSocketAddress remoteAddress = (InetSocketAddress) me.getRemoteAddress();

            if (coapMessage.getMessageType() == MsgType.ACK || coapMessage.getMessageType() == MsgType.RST) {

                log.debug("Incoming " + coapMessage.getMessageType() +
                            " message with ID " + coapMessage.getMessageID() + " from remote address " + remoteAddress);

                byte[] removedToken;
                synchronized(openOutgoingConMsg){
                    removedToken =  openOutgoingConMsg.remove(me.getRemoteAddress(), coapMessage.getMessageID());
                }

                if(removedToken != null){
                    log.debug(" Matching not yet confirmed message found (" +
                                " remote address: " + remoteAddress + ", message ID " + coapMessage.getMessageID() +
                                " ).");

                    //Set token option for incoming empty ACK
                    if(coapMessage.getMessageType() == MsgType.ACK && coapMessage.getCode() == Code.EMPTY){
                        InternalAcknowledgementMessage ack =
                                new InternalAcknowledgementMessage(new ByteArrayWrapper(removedToken));

                        MessageEvent emptyAckReceived = new UpstreamMessageEvent(ctx.getChannel(), ack, remoteAddress);
                        ctx.sendUpstream(emptyAckReceived);
                        return;
                    }
                }
            }
        }

        ctx.sendUpstream(me);
    }

    /**
     * This method is invoked with a downstream message event. If it is a new message (i.e. to be
     * transmitted the first time) of type CON , it is added to the list of open requests waiting for a response.
     * @param ctx The {@link ChannelHandlerContext}
     * @param me The {@link MessageEvent}
     * @throws Exception
     */
    @Override
    public void writeRequested(ChannelHandlerContext ctx, MessageEvent me) throws Exception{

        log.debug("Handle Downstream Message Event.");

        if(!(me.getMessage() instanceof CoapMessage)){
            ctx.sendDownstream(me);
            return;
        }

        CoapMessage coapMessage = (CoapMessage) me.getMessage();

        log.debug("Handle downstream event for message with ID " +
                coapMessage.getMessageID() + " for " + me.getRemoteAddress() );

        if(coapMessage.getMessageID() == -1){

            coapMessage.setMessageID(messageIDFactory.nextMessageID());

            if(coapMessage.getMessageType() == MsgType.CON){
                if(!openOutgoingConMsg.contains(me.getRemoteAddress(), coapMessage.getMessageID())){

                    synchronized (openOutgoingConMsg){
                        openOutgoingConMsg.put((InetSocketAddress) me.getRemoteAddress(),
                                                           coapMessage.getMessageID(),
                                                           coapMessage.getToken());
                    }

                    //Schedule first retransmission
                    MessageRetransmitter messageRetransmitter
                            = new MessageRetransmitter((InetSocketAddress) me.getRemoteAddress(), coapMessage);
                    int delay = (int) (TIMEOUT_MILLIS * messageRetransmitter.randomFactor);
                    executorService.schedule(messageRetransmitter, delay, TimeUnit.MILLISECONDS);

                    log.debug("First retransmit for " +
                                coapMessage.getMessageType() + " message with ID " + coapMessage.getMessageID() +
                                " to be confirmed by " +  me.getRemoteAddress() + " scheduled with a delay of " +
                                delay + " millis.");
                }
            }
        }

        ctx.sendDownstream(me);
    }

    //Private class to handle the retransmission of confirmable message using a thread scheduler
    private class MessageRetransmitter implements Runnable {

        private DatagramChannel datagramChannel = CoapClientDatagramChannelFactory.getInstance().getChannel();
        private InetSocketAddress rcptAddress;
        private CoapMessage coapMessage;
        private double randomFactor;
        private int retransmits;



        public MessageRetransmitter(InetSocketAddress rcptAddress, CoapMessage coapMessage){
            this.rcptAddress = rcptAddress;
            this.coapMessage = coapMessage;
            this.randomFactor = 1 + random.nextDouble() * 0.5;
            this.retransmits = 0;
        }

        @Override
        public void run() {
            //Retransmit message if it's not yet confirmed
            if(openOutgoingConMsg.contains(rcptAddress, coapMessage.getMessageID())){

                //Remove message from the list of messages to be confirmed
                if(retransmits == MAX_RETRANSMITS){

                    byte[] removedToken;
                    synchronized (openOutgoingConMsg){
                        removedToken = openOutgoingConMsg.remove(rcptAddress, coapMessage.getMessageID());
                    }

                    if(removedToken != null){
<<<<<<< HEAD
                            log.debug("Message with ID " + coapMessage.getMessageID() +
                                    " for recipient " + rcptAddress + " reached the maximum number of retransmits.");
=======
                        log.debug("Message with ID " + coapMessage.getMessageID() +
                                " for recipient " + rcptAddress + " reached the maximum number of retransmits.");
>>>>>>> 433ddcf6
                    }

                    //Send internal error message to the application
                    String errorMessage = "Despite " + MAX_RETRANSMITS + " retransmits of the message with ID " +
                            coapMessage.getMessageID() + " there was no response received from " +
                            rcptAddress + ". Request timed out.";

                    log.error(errorMessage);

                    UpstreamMessageEvent ume = new UpstreamMessageEvent(datagramChannel,
                                        new InternalErrorMessage(errorMessage, removedToken), rcptAddress);

                    datagramChannel.getPipeline().getContext("OutgoingMessageReliabilityHandler").sendUpstream(ume);
                    return;

                }
                else{
                    ChannelFuture future = Channels.future(datagramChannel);

                    Channels.write(datagramChannel.getPipeline().getContext("OutgoingMessageReliabilityHandler"),
                                   future,
                                   coapMessage,
                                   rcptAddress);

                    retransmits += 1;

                    future.addListener(new ChannelFutureListener() {
                        @Override
                        public void operationComplete(ChannelFuture future) throws Exception {
                            log.debug("Retransmit no " + retransmits + " for message " +
                                    "with ID " + coapMessage.getMessageID() + " for recipient " + rcptAddress +
                                    " finished.");
                        }
                    });


                    //Schedule the next retransmission, resp. removal from list of messages to be confirmed
                    int delay = (int)(Math.pow(2, retransmits) * TIMEOUT_MILLIS * randomFactor);
                    executorService.schedule(this, delay, TimeUnit.MILLISECONDS);


                    if(retransmits + 1 <= MAX_RETRANSMITS){
                        log.debug("Retransmit no " + (retransmits + 1) + " for " +
                                coapMessage.getMessageType() + " message with ID " + coapMessage.getMessageID() +
                                " to be confirmed by " +  rcptAddress + " scheduled with a delay of " +
                                delay + " millis.");
                    }
                    else{
                        log.debug("Removal of " + coapMessage.getMessageType() +
                                " message with ID " + coapMessage.getMessageID() + " to be confirmed by " +
                                rcptAddress + " from the list of messages to be confirmed scheduled with a delay " +
                                "of " + delay + " millis.");
                    }
                }
            }
        }
    }
}<|MERGE_RESOLUTION|>--- conflicted
+++ resolved
@@ -30,10 +30,7 @@
 import de.uniluebeck.itm.spitfire.nCoap.message.CoapMessage;
 import de.uniluebeck.itm.spitfire.nCoap.message.header.Code;
 import de.uniluebeck.itm.spitfire.nCoap.message.header.MsgType;
-<<<<<<< HEAD
-=======
 import de.uniluebeck.itm.spitfire.nCoap.toolbox.ByteArrayWrapper;
->>>>>>> 433ddcf6
 import org.jboss.netty.channel.*;
 import org.jboss.netty.channel.socket.DatagramChannel;
 import org.slf4j.Logger;
@@ -208,13 +205,8 @@
                     }
 
                     if(removedToken != null){
-<<<<<<< HEAD
-                            log.debug("Message with ID " + coapMessage.getMessageID() +
-                                    " for recipient " + rcptAddress + " reached the maximum number of retransmits.");
-=======
                         log.debug("Message with ID " + coapMessage.getMessageID() +
                                 " for recipient " + rcptAddress + " reached the maximum number of retransmits.");
->>>>>>> 433ddcf6
                     }
 
                     //Send internal error message to the application
