/**
* Copyright (c) 2012, Oliver Kleine, Institute of Telematics, University of Luebeck
* All rights reserved.
*
* Redistribution and use in source and binary forms, with or without modification, are permitted provided that the
* following conditions are met:
*
* - Redistributions of source code must retain the above copyright notice, this list of conditions and the following
* disclaimer.
* - Redistributions in binary form must reproduce the above copyright notice, this list of conditions and the
* following disclaimer in the documentation and/or other materials provided with the distribution.
* - Neither the name of the University of Luebeck nor the names of its contributors may be used to endorse or promote
* products derived from this software without specific prior written permission.
*
* THIS SOFTWARE IS PROVIDED BY THE COPYRIGHT HOLDERS AND CONTRIBUTORS "AS IS" AND ANY EXPRESS OR IMPLIED WARRANTIES,
* INCLUDING, BUT NOT LIMITED TO, THE IMPLIED WARRANTIES OF MERCHANTABILITY AND FITNESS FOR A PARTICULAR PURPOSE
* ARE DISCLAIMED. IN NO EVENT SHALL THE COPYRIGHT HOLDER OR CONTRIBUTORS BE LIABLE FOR ANY DIRECT, INDIRECT,
* INCIDENTAL, SPECIAL, EXEMPLARY, OR CONSEQUENTIAL DAMAGES (INCLUDING, BUT NOT LIMITED TO, PROCUREMENT OF SUBSTITUTE
* GOODS OR SERVICES; LOSS OF USE, DATA, OR PROFITS; OR BUSINESS INTERRUPTION) HOWEVER CAUSED AND ON ANY THEORY OF
* LIABILITY, WHETHER IN CONTRACT, STRICT LIABILITY, OR TORT (INCLUDING NEGLIGENCE OR OTHERWISE) ARISING IN ANY WAY
* OUT OF THE USE OF THIS SOFTWARE, EVEN IF ADVISED OF THE POSSIBILITY OF SUCH DAMAGE.
*/

package de.uniluebeck.itm.spitfire.nCoap.communication.core;

//import de.uniluebeck.itm.spitfire.nCoap.configuration.Configuration;
import de.uniluebeck.itm.spitfire.nCoap.message.CoapMessage;
import org.jboss.netty.bootstrap.ConnectionlessBootstrap;
import org.jboss.netty.channel.ChannelFactory;
import org.jboss.netty.channel.FixedReceiveBufferSizePredictor;
import org.jboss.netty.channel.socket.DatagramChannel;
import org.jboss.netty.channel.socket.nio.NioDatagramChannelFactory;

import java.net.InetSocketAddress;
import java.util.concurrent.Executors;
import org.slf4j.Logger;
import org.slf4j.LoggerFactory;


/**
 * @author Oliver Kleine
 */
public class CoapClientDatagramChannelFactory {

<<<<<<< HEAD
    //public static int COAP_CLIENT_PORT = Configuration.getInstance().getInt("client.port", 5683);
=======
    private static Logger log = LoggerFactory.getLogger(CoapClientDatagramChannelFactory.class.getName());

>>>>>>> 728d1820
    public static int COAP_CLIENT_PORT = 5682;

    private DatagramChannel channel;

    private static Logger log = LoggerFactory.getLogger(CoapClientDatagramChannelFactory.class.getName());
    
    private static CoapClientDatagramChannelFactory instance = new CoapClientDatagramChannelFactory();
    static{
        FixedReceiveBufferSizePredictor predictor = new FixedReceiveBufferSizePredictor(34000);
        instance.getChannel().getConfig().setReceiveBufferSizePredictor(predictor);
    }

    public static synchronized CoapClientDatagramChannelFactory getInstance(){
        return instance;
    }

    private CoapClientDatagramChannelFactory(){
        //Create Datagram Channel
        ChannelFactory channelFactory =
                new NioDatagramChannelFactory(CoapExecutorService.getExecutorService());

        ConnectionlessBootstrap bootstrap = new ConnectionlessBootstrap(channelFactory);
        bootstrap.setPipelineFactory(new CoapClientPipelineFactory());
        
        int triesLeft = 10;
        for (int port = COAP_CLIENT_PORT; channel == null && triesLeft > 0; port++, triesLeft--) {
            try {
            channel = (DatagramChannel) bootstrap.bind(new InetSocketAddress(port)); 
            } catch(Exception e) {
                log.info(String.format("Exception while binding client on port %d. %d tries left."
                        + "(Port maybe port already in use?) Message: %s", port, triesLeft, e.getMessage()));
            }
        }
    }

    public DatagramChannel getChannel(){
        return channel;
    }
}<|MERGE_RESOLUTION|>--- conflicted
+++ resolved
@@ -42,18 +42,12 @@
  */
 public class CoapClientDatagramChannelFactory {
 
-<<<<<<< HEAD
-    //public static int COAP_CLIENT_PORT = Configuration.getInstance().getInt("client.port", 5683);
-=======
     private static Logger log = LoggerFactory.getLogger(CoapClientDatagramChannelFactory.class.getName());
 
->>>>>>> 728d1820
     public static int COAP_CLIENT_PORT = 5682;
 
     private DatagramChannel channel;
 
-    private static Logger log = LoggerFactory.getLogger(CoapClientDatagramChannelFactory.class.getName());
-    
     private static CoapClientDatagramChannelFactory instance = new CoapClientDatagramChannelFactory();
     static{
         FixedReceiveBufferSizePredictor predictor = new FixedReceiveBufferSizePredictor(34000);
