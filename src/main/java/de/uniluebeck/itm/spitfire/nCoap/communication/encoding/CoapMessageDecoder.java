/**
* Copyright (c) 2012, Oliver Kleine, Institute of Telematics, University of Luebeck
* All rights reserved.
*
* Redistribution and use in source and binary forms, with or without modification, are permitted provided that the
* following conditions are met:
*
* - Redistributions of source code must retain the above copyright notice, this list of conditions and the following
* disclaimer.
* - Redistributions in binary form must reproduce the above copyright notice, this list of conditions and the
* following disclaimer in the documentation and/or other materials provided with the distribution.
* - Neither the name of the University of Luebeck nor the names of its contributors may be used to endorse or promote
* products derived from this software without specific prior written permission.
*
* THIS SOFTWARE IS PROVIDED BY THE COPYRIGHT HOLDERS AND CONTRIBUTORS "AS IS" AND ANY EXPRESS OR IMPLIED WARRANTIES,
* INCLUDING, BUT NOT LIMITED TO, THE IMPLIED WARRANTIES OF MERCHANTABILITY AND FITNESS FOR A PARTICULAR PURPOSE
* ARE DISCLAIMED. IN NO EVENT SHALL THE COPYRIGHT HOLDER OR CONTRIBUTORS BE LIABLE FOR ANY DIRECT, INDIRECT,
* INCIDENTAL, SPECIAL, EXEMPLARY, OR CONSEQUENTIAL DAMAGES (INCLUDING, BUT NOT LIMITED TO, PROCUREMENT OF SUBSTITUTE
* GOODS OR SERVICES; LOSS OF USE, DATA, OR PROFITS; OR BUSINESS INTERRUPTION) HOWEVER CAUSED AND ON ANY THEORY OF
* LIABILITY, WHETHER IN CONTRACT, STRICT LIABILITY, OR TORT (INCLUDING NEGLIGENCE OR OTHERWISE) ARISING IN ANY WAY
* OUT OF THE USE OF THIS SOFTWARE, EVEN IF ADVISED OF THE POSSIBILITY OF SUCH DAMAGE.
*/

package de.uniluebeck.itm.spitfire.nCoap.communication.encoding;

import com.google.common.primitives.UnsignedBytes;
import de.uniluebeck.itm.spitfire.nCoap.message.CoapMessage;
import de.uniluebeck.itm.spitfire.nCoap.message.CoapRequest;
import de.uniluebeck.itm.spitfire.nCoap.message.CoapResponse;
import de.uniluebeck.itm.spitfire.nCoap.message.header.Code;
import de.uniluebeck.itm.spitfire.nCoap.message.header.Header;
import de.uniluebeck.itm.spitfire.nCoap.message.header.InvalidHeaderException;
import de.uniluebeck.itm.spitfire.nCoap.message.header.MsgType;
import de.uniluebeck.itm.spitfire.nCoap.message.options.*;
import de.uniluebeck.itm.spitfire.nCoap.message.options.OptionRegistry.OptionName;
import org.jboss.netty.buffer.ChannelBuffer;
import org.jboss.netty.channel.*;
import org.jboss.netty.handler.codec.oneone.OneToOneDecoder;
import org.slf4j.Logger;
import org.slf4j.LoggerFactory;

import java.net.InetAddress;
import java.net.InetSocketAddress;

import static org.jboss.netty.channel.Channels.fireMessageReceived;

/**
 *
 * @author Oliver Kleine
 */
public class CoapMessageDecoder extends OneToOneDecoder{

    private static Logger log = LoggerFactory.getLogger(CoapMessageDecoder.class.getName());

    @Override
    public void handleUpstream(ChannelHandlerContext ctx, ChannelEvent evt) throws Exception {
        try{
            super.handleUpstream(ctx, evt);
        }
        catch(InvalidOptionException e){
            handleInvalidOptionException(ctx, (MessageEvent) evt, e);
        }
    }

    private void handleInvalidOptionException(ChannelHandlerContext ctx, final MessageEvent me, InvalidOptionException e){
        log.debug("Invalid option in received message.", e);

        Header header = e.getMessageHeader();
        if(header == null){
            log.error("This should never happen.", e);
            return;
        }

        if(header.getMsgType() == MsgType.CON){
            try {
                CoapResponse response = new CoapResponse(MsgType.RST, Code.EMPTY, header.getMsgID());
                ChannelFuture future = Channels.future(ctx.getChannel());
                DownstreamMessageEvent dme = new DownstreamMessageEvent(ctx.getChannel(),
                                                                        future,
                                                                        response,
                                                                        me.getRemoteAddress());

                future.addListener(new ChannelFutureListener() {
                    @Override
                    public void operationComplete(ChannelFuture future) throws Exception {
                        log.info("RST message succesfully sent to " + me.getRemoteAddress());
                    }
                });

                ctx.sendDownstream(dme);

            }
            catch (ToManyOptionsException e1) {
                log.error("This should never happen.", e);
            }
            catch (InvalidHeaderException e1) {
                log.error("This should never happen.", e);
            }
        }
    }

    @Override
    protected Object decode(ChannelHandlerContext ctx, Channel channel, Object obj) throws Exception {

        //Do nothing but return the given object if it's not an instance of ChannelBuffer
        if(!(obj instanceof ChannelBuffer)){
            return obj;
        }

        ChannelBuffer buffer = (ChannelBuffer) obj;

        //Decode the Message Header which must have a length of exactly 4 bytes
        if(buffer.readableBytes() < 4){
            String msg = "Buffer must contain at least readable 4 bytes (but has " + buffer.readableBytes() + ")";
            throw new InvalidHeaderException(msg);
        }

        //Decode the header values (version: 2 bits, msgType: 2 bits, optionCount: 4 bits, code: 4 bits, msgID: 8 bits)
        int encHeader = buffer.readInt();
        int msgTypeNumber = ((encHeader << 2) >>> 30);
        int optionCount = ((encHeader << 4) >>> 28);
        int codeNumber = ((encHeader << 8) >>> 24);
        int msgID = ((encHeader << 16) >>> 16);

        Header header =
                new Header(MsgType.getMsgTypeFromNumber(msgTypeNumber), Code.getCodeFromNumber(codeNumber), msgID);

        log.debug("Header created: {}", header);

        //Create OptionList
<<<<<<< HEAD
        try{
            OptionList optionList = decodeOptionList(buffer, optionCount, Code.getCodeFromNumber(codeNumber), header);
=======
        OptionList optionList = decodeOptionList(buffer, optionCount, Code.getCodeFromNumber(codeNumber));
>>>>>>> 728d1820

        //The remaining bytes (if any) are the messages payload. If there is no payload, reader and writer index are
        //at the same position (buf.readableBytes() == 0).
        buffer.discardReadBytes();

        CoapMessage result;

        if(header.getCode().isRequest()){
            result = new CoapRequest(header, optionList, buffer);
            log.debug("Decoded CoapRequest.");
        }
        else{
            result = new CoapResponse(header, optionList, buffer);
            log.debug("Decoded CoapResponse.");
        }

        //TODO Set IP address of local socket (currently [0::] for wildcard address)
        InetAddress rcptAddress = ((InetSocketAddress) channel.getLocalAddress()).getAddress();
        result.setRcptAdress(rcptAddress);

        log.debug("Set receipient address to: " + rcptAddress);

        return result;
    }

    /**
     * This method method creates an OptionList containing the specified number of options. It does
     * not matter whether there are more options or payload contained in the ChannelBuffer. The
     * creation process stops right after the specified number of options. This method assumes
     * the first option to begin at the current reader position of the ChannelBuffer.
     *
     * After the creation process the reader index of the ChannelBuffer points to the position
     * right after the last byte used to create the last option in the OptionList. In most
     * cases this will be the starting position of the payload (if there is any).
     *
     * Note, that eventually contained malformed but elective options will not be added to the list but will be
     * silently ignored. Malformed critical options cause an InvalidOptionException. No list will be created in the
     * latter case.
     *
     * @param buffer The ChannelBuffer containing the options to be decoded
     * @param optionCount The number of options to be decoded
     * @param code The message code of the message that is intended to include the new OptionList
     * @param header
     * @return An OptionList object containing the decoded options
     * @throws InvalidOptionException if a critical option is malformed, e.g. size is out of defined bounds
     * @throws ToManyOptionsException if there are too many options contained in the list
     */
    private OptionList decodeOptionList(ChannelBuffer buffer, int optionCount, Code code, Header header)
            throws InvalidOptionException, ToManyOptionsException {

        if(optionCount > 15){
            throw new ToManyOptionsException("Option count of " + optionCount +
                    " exceeds the number of allowed options");
        }

        OptionList result = new OptionList();
        int prevOptionNumber = 0;
        for(int i = 0; i < optionCount; i++){
            //Create the next readable option from the ChannelBuffer and move the buffers read-index to
            //the starting position of the next option (resp. of the payload if existing)
            try{
                Option newOption = decodeOption(buffer, prevOptionNumber, header);
                 //Add new Option to the list
                OptionName optionName = OptionRegistry.getOptionName(newOption.getOptionNumber());
                log.debug("Option " + optionName + " to be created.");
                result.addOption(code, optionName, newOption);
                prevOptionNumber = Math.abs(newOption.getOptionNumber()); //double datatype for observe option hack
            }
            catch(InvalidOptionException e){
                if(e.isCritical()){
                    log.error("Malformed " + e.getOptionName() + " option is critical.");
                    throw e;
                }
                log.debug("Malformed " + e.getOptionName() + " option silently ignored.", e);
            }
        }

        return result;
    }

    /**
     * This static methodes creates reads and decodes the Option starting at the current reader index of
     * the given ChannelBuffer. Thus, there must be an encoded option starting at the current reader index.
     * Otherwise an InvalidOptionException is thrown
     * @param buf A ChannelBuffer with its reader index at an options starting position
     * @param prevOptionNumber The option number of the previous option in the ChannelBuffer (or ZERO if there is no)
     * @param header
     * @return The decoded Option
     * @throws InvalidOptionException if the option to be decoded is invalid
     */
    private Option decodeOption(ChannelBuffer buf, int prevOptionNumber, Header header) throws InvalidOptionException {
        byte firstByte = buf.readByte();

        //Exclude option delta and add to previous option optionNumber
        int optionNumber = (UnsignedBytes.toInt(firstByte) >>> 4) +  prevOptionNumber;

        // Small hack, due to two types of the observe option
        if(!header.getCode().isRequest() && optionNumber == OptionName.OBSERVE_REQUEST.number) {
            optionNumber = OptionName.OBSERVE_RESPONSE.number;
        }

        log.debug("Actually decoded option has number: " + optionNumber);

        OptionName optionName = OptionRegistry.getOptionName(optionNumber);
        log.debug("Actually decoded option has name:" + optionName);

        //Option optionNumber 21 is "If-none-match" and must not contain any value. This is e.g. useful for
        //PUT requests not being supposed to overwrite existing resources
        if(optionName.equals(OptionRegistry.OptionName.IF_NONE_MATCH)){
            return Option.createEmptyOption(optionName);
        }

        //Exclude options valueLength. If all of the last 4 digits of the first byte are 1,
        //the valueLength must be calculated by 15 + the second bytes value treated as unsigned.
        int valueLength = firstByte & 0x0f;
        if(valueLength  == 15){
            valueLength = UnsignedBytes.toInt(buf.readByte()) + 15;
        }

        //Determine option specific valueLength constraints
        int minLength = OptionRegistry.getMinLength(optionName);
        int maxLength = OptionRegistry.getMaxLength(optionName);

        if(valueLength < minLength || valueLength > maxLength){
            throw new InvalidOptionException(optionName, "[Option] " + optionName + " options must have a value length"
                    + " between " + minLength + " and " + maxLength + " (both including) but has " +  valueLength);
        }

        log.debug("Creating " + optionName + " option with encoded value length of " + valueLength + " bytes");

        //Read encoded value from buffer
        byte[] encodedValue = new byte[valueLength];
        buf.readBytes(encodedValue);

        //Create appropriate Option
        return Option.createOption(optionName, encodedValue);
    }

}<|MERGE_RESOLUTION|>--- conflicted
+++ resolved
@@ -128,12 +128,7 @@
         log.debug("Header created: {}", header);
 
         //Create OptionList
-<<<<<<< HEAD
-        try{
-            OptionList optionList = decodeOptionList(buffer, optionCount, Code.getCodeFromNumber(codeNumber), header);
-=======
-        OptionList optionList = decodeOptionList(buffer, optionCount, Code.getCodeFromNumber(codeNumber));
->>>>>>> 728d1820
+        OptionList optionList = decodeOptionList(buffer, optionCount, Code.getCodeFromNumber(codeNumber), header);
 
         //The remaining bytes (if any) are the messages payload. If there is no payload, reader and writer index are
         //at the same position (buf.readableBytes() == 0).
