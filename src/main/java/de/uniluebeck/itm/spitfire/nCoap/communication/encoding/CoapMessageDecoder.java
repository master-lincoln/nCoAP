--- conflicted
+++ resolved
@@ -106,19 +106,11 @@
             InetAddress rcptAddress = ((InetSocketAddress)channel.getLocalAddress()).getAddress();
             result.setRcptAdress(rcptAddress);
 
-<<<<<<< HEAD
-
-            if(log.isDebugEnabled()){
-                log.debug("[CoapMessageDecoder] Recipient address is " +
-                    ((channel.getLocalAddress() + ", bound: " + channel.isBound())));
-            }
-
-=======
+
             if(log.isDebugEnabled()){
                 log.debug("[CoapMessageDecoder] Set receipient address to: " + rcptAddress);
             }
             
->>>>>>> d9a000de
             return result;
         }
         catch(InvalidOptionException e){
