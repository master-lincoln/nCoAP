package de.uniluebeck.itm.spitfire.nCoap.communication;

import de.uniluebeck.itm.spitfire.nCoap.message.CoapMessage;
import de.uniluebeck.itm.spitfire.nCoap.message.CoapRequest;
import de.uniluebeck.itm.spitfire.nCoap.message.CoapResponse;
import de.uniluebeck.itm.spitfire.nCoap.message.header.Code;
import de.uniluebeck.itm.spitfire.nCoap.message.header.MsgType;

import org.junit.Test;

import java.net.URI;
import java.util.Iterator;
import java.util.SortedMap;

import static de.uniluebeck.itm.spitfire.nCoap.message.header.Code.CONTENT_205;
import static de.uniluebeck.itm.spitfire.nCoap.message.header.Code.GET;
import static de.uniluebeck.itm.spitfire.nCoap.message.header.MsgType.CON;
import static de.uniluebeck.itm.spitfire.nCoap.testtools.ByteTestTools.assertEquals;
import static junit.framework.Assert.assertEquals;

/**
* Tests if a client receives notifications.
* @author Stefan Hueske
*/
public class ClientReceivesObserveNotification extends AbstractCoapCommunicationTest{

    //observable request
    private static CoapRequest request;

    //notifications
    private static CoapResponse expectedNotification1;
    private static CoapResponse expectedNotification2;

    @Override
    public void createTestScenario() throws Exception {
        //define expected responses
        expectedNotification1 = new CoapResponse(CONTENT_205);
        expectedNotification1.setPayload("testpayload1".getBytes("UTF-8"));

<<<<<<< HEAD
    @BeforeClass
    public static void init() throws Exception {
        InitializeLoggingForTests.init();
        testServer.reset();
        //wait for possible 404 NOT FOUND messages when removing all services
        Thread.sleep(150);
        testClient.reset();

        //Wireshark: https://dl.dropbox.com/u/10179177/Screenshot_2013.04.11-21.17.56.png
        
        String requestPath = "/observable";
        URI targetUri = new URI("coap://localhost:" + COAP_SERVER_PORT + requestPath);
        request = new CoapRequest(CON, GET, targetUri, testClient);
        request.setObserveOptionRequest();
=======
        expectedNotification2 = new CoapResponse(CONTENT_205);
        expectedNotification2.setPayload("testpayload2".getBytes("UTF-8"));
>>>>>>> c63bdc8c

        //setup testserver
        registerObservableDummyService(0, 3000);

        //create CoAP request
        URI serviceUri = new URI("coap://localhost:" + testServer.getServerPort() + OBSERVABLE_SERVICE_PATH);
        request = new CoapRequest(CON, GET, serviceUri, testClient);
        request.setObserveOptionRequest();

        //run test sequence
        testClient.writeCoapRequest(request);

        //wait for 2 notifications (first immediate, second after 3 seconds)
        Thread.sleep(4000);

        testClient.setReceiveEnabled(false);

        //delete service from server to stop observability
        testServer.removeService(OBSERVABLE_SERVICE_PATH);
    }

    @Test
    public void testReceiverReceived2Messages() {
        String message = "Receiver did not receive 2 messages";
        assertEquals(message, 2, testClient.getReceivedResponses().size());
    }

    @Test
    public void testReceiverReceivedNotification1() {
        SortedMap<Long, CoapResponse> receivedMessages = testClient.getReceivedResponses();
        CoapMessage receivedMessage = receivedMessages.get(receivedMessages.firstKey());
        String message = "1st notification: MsgType is not ACK";
        assertEquals(message, MsgType.ACK, receivedMessage.getMessageType());
        message = "1st notification: Code is not 2.05 (Content)";
        assertEquals(message, Code.CONTENT_205, receivedMessage.getCode());
        message = "1st notification: Payload does not match";
        assertEquals(message, expectedNotification1.getPayload(), receivedMessage.getPayload());
    }

    @Test
    public void testReceiverReceivedNotification2() {
        SortedMap<Long, CoapResponse> receivedMessages = testClient.getReceivedResponses();
        Iterator<Long> timeKeys = receivedMessages.keySet().iterator();
        timeKeys.next();
        CoapMessage receivedMessage = receivedMessages.get(timeKeys.next());
        String message = "2nd notification: MsgType is not ACK";
        assertEquals(message, MsgType.CON, receivedMessage.getMessageType());
        message = "2nd notification: Code is not 2.05 (Content)";
        assertEquals(message, Code.CONTENT_205, receivedMessage.getCode());
        message = "2nd notification: Payload does not match";
        assertEquals(message, expectedNotification2.getPayload(), receivedMessage.getPayload());
    }


}<|MERGE_RESOLUTION|>--- conflicted
+++ resolved
@@ -37,25 +37,8 @@
         expectedNotification1 = new CoapResponse(CONTENT_205);
         expectedNotification1.setPayload("testpayload1".getBytes("UTF-8"));
 
-<<<<<<< HEAD
-    @BeforeClass
-    public static void init() throws Exception {
-        InitializeLoggingForTests.init();
-        testServer.reset();
-        //wait for possible 404 NOT FOUND messages when removing all services
-        Thread.sleep(150);
-        testClient.reset();
-
-        //Wireshark: https://dl.dropbox.com/u/10179177/Screenshot_2013.04.11-21.17.56.png
-        
-        String requestPath = "/observable";
-        URI targetUri = new URI("coap://localhost:" + COAP_SERVER_PORT + requestPath);
-        request = new CoapRequest(CON, GET, targetUri, testClient);
-        request.setObserveOptionRequest();
-=======
         expectedNotification2 = new CoapResponse(CONTENT_205);
         expectedNotification2.setPayload("testpayload2".getBytes("UTF-8"));
->>>>>>> c63bdc8c
 
         //setup testserver
         registerObservableDummyService(0, 3000);
